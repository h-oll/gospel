from gospel.sampling_circuits.experiments import get_circuit, ncircuits
from gospel.sampling_circuits.sampling_circuits import (
    circuit_to_qiskit,
    estimate_circuit_by_expectation_value,
<<<<<<< HEAD
=======
    estimate_circuit_by_sampling,
>>>>>>> 314ff43c
    estimate_circuits,
    sample_circuit,
    sample_circuits,
    sample_truncated_circuit,
)

__all__ = [
    "circuit_to_qiskit",
    "estimate_circuit_by_expectation_value",
<<<<<<< HEAD
=======
    "estimate_circuit_by_sampling",
>>>>>>> 314ff43c
    "estimate_circuits",
    "get_circuit",
    "ncircuits",
    "sample_circuit",
    "sample_circuits",
    "sample_truncated_circuit",
]<|MERGE_RESOLUTION|>--- conflicted
+++ resolved
@@ -2,10 +2,7 @@
 from gospel.sampling_circuits.sampling_circuits import (
     circuit_to_qiskit,
     estimate_circuit_by_expectation_value,
-<<<<<<< HEAD
-=======
     estimate_circuit_by_sampling,
->>>>>>> 314ff43c
     estimate_circuits,
     sample_circuit,
     sample_circuits,
@@ -15,10 +12,7 @@
 __all__ = [
     "circuit_to_qiskit",
     "estimate_circuit_by_expectation_value",
-<<<<<<< HEAD
-=======
     "estimate_circuit_by_sampling",
->>>>>>> 314ff43c
     "estimate_circuits",
     "get_circuit",
     "ncircuits",
